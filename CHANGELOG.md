--- conflicted
+++ resolved
@@ -5,7 +5,6 @@
 The format is based on [Keep a Changelog](https://keepachangelog.com/en/1.0.0/),
 and this project adheres to [Semantic Versioning](https://semver.org/spec/v2.0.0.html).
 
-<<<<<<< HEAD
 ## [Unreleased]
 
 ### Added
@@ -31,7 +30,7 @@
 
 **Before**: "Get a list of boards with optional filters" (8 words)
 **After**: "List boards" (2 words) ✅
-=======
+
 ## [1.9.1] - 2025-11-02
 
 ### Fixed
@@ -222,7 +221,6 @@
 - Zero breaking changes to method signatures
 - All existing tests pass without modification
 - Production-ready with defensive programming and comprehensive error handling
->>>>>>> 8be3bac1
 
 ## [1.6.0] - 2025-10-25
 
