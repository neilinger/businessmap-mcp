--- conflicted
+++ resolved
@@ -64,11 +64,7 @@
     "axios": "^1.12.0",
     "axios-retry": "^4.5.0",
     "dotenv": "^16.3.1",
-<<<<<<< HEAD
-    "lru-cache": "^11.2.2",
-=======
     "p-limit": "^6.1.0",
->>>>>>> 6110566e
     "zod": "^3.22.0"
   },
   "devDependencies": {
