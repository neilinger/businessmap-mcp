--- conflicted
+++ resolved
@@ -122,9 +122,6 @@
 CLAUDE.md
 docs/architecture/
 .mcp.json
-<<<<<<< HEAD
-test/*debug*.test.ts
-=======
 # ACE project config (may contain sensitive tokens)
 # ACE project config (may contain sensitive tokens)
 .ace/
@@ -132,5 +129,4 @@
 # ACE local cache (SQLite database)
 .ace-cache/
 # ACE local cache (SQLite database)
-.ace-cache/
->>>>>>> 6110566e
+.ace-cache/