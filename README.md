--- conflicted
+++ resolved
@@ -9,17 +9,6 @@
 [![MCP](https://img.shields.io/badge/Model%20Context%20Protocol-000000?logo=anthropic&logoColor=white)](https://modelcontextprotocol.io/)
 
 Model Context Protocol server for BusinessMap (Kanbanize) integration. Provides comprehensive access to BusinessMap's project management features including workspaces, boards, cards, subtasks, parent-child relationships, outcomes, custom fields, and more.
-
-## Features
-
-- Multi-instance configuration support - manage multiple BusinessMap instances simultaneously
-- Complete CRUD operations for workspaces, boards, cards, comments, subtasks, and custom fields
-- Advanced card management with parent-child hierarchies and outcome tracking
-- Comprehensive board operations with column and lane management
-- Workflow intelligence with cycle time analysis
-- Enterprise features including read-only mode, bulk operations, and cascade delete protection
-- Robust error handling with automatic retry logic
-- Docker support for containerized deployments
 
 ## Installation
 
@@ -159,118 +148,6 @@
    npm start
    ```
 
-<<<<<<< HEAD
-## Multi-Instance Configuration
-
-The BusinessMap MCP server supports managing multiple BusinessMap instances simultaneously. This is useful for:
-- Managing production, staging, and development environments
-- Connecting to multiple regional instances
-- Supporting multi-tenant scenarios
-- Isolating different teams or projects
-
-### Configuration File
-
-Create a configuration file (`.businessmap-instances.json`) with your instance definitions:
-
-```json
-{
-  "version": "1.0",
-  "default_instance": "production",
-  "instances": {
-    "production": {
-      "name": "Production",
-      "description": "Production environment",
-      "api_url": "https://your-prod.kanbanize.com/api/v2",
-      "api_token_env": "BUSINESSMAP_API_TOKEN_PROD",
-      "read_only_mode": false,
-      "tags": ["prod", "primary"]
-    },
-    "staging": {
-      "name": "Staging",
-      "api_url": "https://your-staging.kanbanize.com/api/v2",
-      "api_token_env": "BUSINESSMAP_API_TOKEN_STAGING",
-      "read_only_mode": false,
-      "tags": ["staging", "qa"]
-    }
-  }
-}
-```
-
-### Environment Setup
-
-1. Set the config file path:
-```bash
-export BUSINESSMAP_CONFIG_FILE="/path/to/.businessmap-instances.json"
-```
-
-2. Set instance-specific API tokens:
-```bash
-export BUSINESSMAP_API_TOKEN_PROD="ace_your_prod_token"
-export BUSINESSMAP_API_TOKEN_STAGING="ace_your_staging_token"
-```
-
-### Usage in Claude Desktop
-
-```json
-{
-  "mcpServers": {
-    "Businessmap": {
-      "command": "npx",
-      "args": ["-y", "@neilinger/businessmap-mcp"],
-      "env": {
-        "BUSINESSMAP_CONFIG_FILE": "/Users/you/.config/businessmap-mcp/instances.json",
-        "BUSINESSMAP_API_TOKEN_PROD": "ace_your_prod_token",
-        "BUSINESSMAP_API_TOKEN_STAGING": "ace_your_staging_token"
-      }
-    }
-  }
-}
-```
-
-### Tool Usage
-
-All tools accept an optional `instance` parameter:
-
-```javascript
-// Use default instance
-await list_workspaces();
-
-// Use specific instance
-await list_workspaces({ instance: "staging" });
-await create_card({
-  instance: "production",
-  title: "New Task",
-  column_id: 123
-});
-```
-
-### Instance Discovery
-
-Use the instance discovery tools to see available instances:
-
-```javascript
-// List all configured instances
-await list_instances();
-
-// Get details for specific instance
-await get_instance_info({ instance: "production" });
-```
-
-### Backward Compatibility
-
-The multi-instance feature is 100% backward compatible. Existing single-instance configurations continue to work without any changes:
-
-```json
-{
-  "env": {
-    "BUSINESSMAP_API_TOKEN": "your_token",
-    "BUSINESSMAP_API_URL": "https://your-account.kanbanize.com/api/v2"
-  }
-}
-```
-
-See [MIGRATION_GUIDE.md](./docs/MIGRATION_GUIDE.md) for detailed migration instructions.
-=======
 ## Claude Code Skills
 
 For Claude Code users, this project includes specialized skills for interactive API guidance and best practices.
@@ -324,7 +201,6 @@
 **Example**: "What's the best way to handle rate limiting for 1000+ card updates?"
 
 These skills auto-invoke based on your questions and provide comprehensive guidance using the MCP tools.
->>>>>>> d7a058c2
 
 ## Usage
 
@@ -431,11 +307,6 @@
 - `get_user` - Get user details
 - `get_current_user` - Get current logged user details
 
-### Instance Discovery
-
-- `list_instances` - List all configured instances with status
-- `get_instance_info` - Get detailed information about specific instance
-
 ### System
 
 - `health_check` - Check API connection
@@ -443,7 +314,7 @@
 
 ## Tool Summary
 
-The BusinessMap MCP server provides **67 tools** across 10 categories:
+The BusinessMap MCP server provides **65 tools** across 9 categories:
 
 - **Workspace Management**: 5 tools
 - **Board Management**: 11 tools
@@ -452,7 +323,6 @@
 - **Workflow & Cycle Time Analysis**: 2 tools
 - **Bulk Operations**: 6 tools
 - **User Management**: 3 tools
-- **Instance Discovery**: 2 tools
 - **System**: 2 tools
 
 ## Key Features
@@ -687,57 +557,6 @@
 
 If the connection fails, the server will display detailed error messages and retry automatically.
 
-### Multi-Instance Configuration Issues
-
-#### Issue 1: "Instance not found" error
-
-**Cause**: Typo in instance name or instance not in configuration
-
-**Solution**:
-```javascript
-// List available instances
-await list_instances();
-
-// Verify spelling matches configuration
-```
-
-#### Issue 2: "Token not found" error
-
-**Cause**: Environment variable for token not set
-
-**Solution**:
-```bash
-# Check configuration file for token env var name
-cat ~/.config/businessmap-mcp/instances.json | grep api_token_env
-
-# Ensure env var is set
-echo $BUSINESSMAP_API_TOKEN_PROD
-```
-
-#### Issue 3: Server uses legacy mode unexpectedly
-
-**Cause**: BUSINESSMAP_CONFIG_FILE not set or file not found
-
-**Solution**:
-```bash
-# Verify config file exists
-ls -la $BUSINESSMAP_CONFIG_FILE
-
-# Verify env var is set
-echo $BUSINESSMAP_CONFIG_FILE
-```
-
-#### Issue 4: Cannot switch between instances
-
-**Cause**: All tools using default instance without explicit parameter
-
-**Solution**:
-```javascript
-// Always specify instance parameter when not using default
-await list_workspaces({ instance: "staging" });
-await create_card({ instance: "production", title: "Task", column_id: 123 });
-```
-
 ### Release Process
 
 This project uses an automated release process. See [RELEASE_PROCESS.md](docs/RELEASE_PROCESS.md) for detailed documentation.
